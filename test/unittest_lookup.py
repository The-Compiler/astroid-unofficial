--- conflicted
+++ resolved
@@ -132,7 +132,6 @@
         self.assertEquals(len(xnames[1].lookup('x')[1]), 2)
         self.assertEquals(len(xnames[2].lookup('x')[1]), 2)
 
-<<<<<<< HEAD
     def test_list_comps(self):
         if sys.version_info < (2, 4):
             self.skip('this test require python >= 2.4')
@@ -170,7 +169,7 @@
         self.failUnless(astng['NoName'].getattr('__name__'))
         p3 = astng['p3'].infer().next()
         self.assertRaises(NotFoundError, p3.getattr, '__name__')
-=======
+
 
     def test_function_module_special(self):
         astng = builder.string_build('''
@@ -190,7 +189,6 @@
         self.assertEquals(intstmts[0].name, 'int')
         self.assertIs(intstmts[0], nodes.const_factory(1)._proxied)
 
->>>>>>> 3e789280
         
     def test_nonregr_method_lookup(self):
         if sys.version_info < (2, 4):
@@ -232,7 +230,6 @@
         ''' 
         astng = builder.string_build(data, __name__, __file__)
         member = get_name_node(astng['foo'], 'member')
-        print 'oop', member.lineno
         it = member.infer()
         obj = it.next()
         self.assertIsInstance(obj, nodes.Const)
