# copyright 2003-2014 LOGILAB S.A. (Paris, FRANCE), all rights reserved.
# contact http://www.logilab.fr/ -- mailto:contact@logilab.fr
#
# This file is part of astroid.
#
# astroid is free software: you can redistribute it and/or modify it
# under the terms of the GNU Lesser General Public License as published by the
# Free Software Foundation, either version 2.1 of the License, or (at your
# option) any later version.
#
# astroid is distributed in the hope that it will be useful, but
# WITHOUT ANY WARRANTY; without even the implied warranty of MERCHANTABILITY or
# FITNESS FOR A PARTICULAR PURPOSE.  See the GNU Lesser General Public License
# for more details.
#
# You should have received a copy of the GNU Lesser General Public License along
# with astroid. If not, see <http://www.gnu.org/licenses/>.
import sys
import unittest
import textwrap

import six

from astroid import MANAGER, Instance, nodes
from astroid.builder import AstroidBuilder
from astroid import exceptions
from astroid.manager import AstroidManager
<<<<<<< HEAD
from astroid.test_utils import require_version, extract_node, bootstrap
=======
from astroid import raw_building
from astroid.test_utils import require_version, extract_node
>>>>>>> 5be9801a
from astroid.tests import resources
from astroid import transforms


BUILTINS = six.moves.builtins.__name__


class NonRegressionTests(resources.AstroidCacheSetupMixin,
                         unittest.TestCase):

    def setUp(self):
        sys.path.insert(0, resources.find('data'))
        MANAGER.always_load_extensions = True
        MANAGER.astroid_cache[BUILTINS] = self._builtins

    def tearDown(self):
        # Since we may have created a brainless manager, leading
        # to a new cache builtin module and proxy classes in the constants,
        # clear out the global manager cache.
        MANAGER.clear_cache()
        bootstrap(self._builtins)
        MANAGER.always_load_extensions = False
        sys.path.pop(0)
        sys.path_importer_cache.pop(resources.find('data'), None)

    def brainless_manager(self):
        manager = AstroidManager()
        # avoid caching into the AstroidManager borg since we get problems
        # with other tests :
        manager.__dict__ = {}
        manager._failed_import_hooks = []
        manager.astroid_cache = {}
        manager._mod_file_cache = {}
        manager._transform = transforms.TransformVisitor()
        manager.clear_cache() # trigger proper bootstraping
        bootstrap()
        return manager

    def test_module_path(self):
        man = self.brainless_manager()
        mod = man.ast_from_module_name('package.import_package_subpackage_module')
        package = next(mod.igetattr('package'))
        self.assertEqual(package.name, 'package')
        subpackage = next(package.igetattr('subpackage'))
        self.assertIsInstance(subpackage, nodes.Module)
        self.assertTrue(subpackage.package)
        self.assertEqual(subpackage.name, 'package.subpackage')
        module = next(subpackage.igetattr('module'))
        self.assertEqual(module.name, 'package.subpackage.module')


    def test_package_sidepackage(self):
        manager = self.brainless_manager()
        assert 'package.sidepackage' not in MANAGER.astroid_cache
        package = manager.ast_from_module_name('absimp')
        self.assertIsInstance(package, nodes.Module)
        self.assertTrue(package.package)
        subpackage = next(package.getattr('sidepackage')[0].infer())
        self.assertIsInstance(subpackage, nodes.Module)
        self.assertTrue(subpackage.package)
        self.assertEqual(subpackage.name, 'absimp.sidepackage')


    def test_living_property(self):
        builder = AstroidBuilder()
        builder._done = {}
        builder._module = sys.modules[__name__]
        module = nodes.Module(name='module_name', doc='')
        module.postinit(body=[raw_building.ast_from_object(Whatever)])


    def test_new_style_class_detection(self):
        try:
            import pygtk # pylint: disable=unused-variable
        except ImportError:
            self.skipTest('test skipped: pygtk is not available')
        # XXX may fail on some pygtk version, because objects in
        # gobject._gobject have __module__ set to gobject :(
        builder = AstroidBuilder()
        data = """
import pygtk
pygtk.require("2.6")
import gobject

class A(gobject.GObject):
    pass
"""
        astroid = builder.string_build(data, __name__, __file__)
        a = astroid['A']
        self.assertTrue(a.newstyle)


    def test_pylint_config_attr(self):
        try:
            from pylint import lint # pylint: disable=unused-variable
        except ImportError:
            self.skipTest('pylint not available')
        mod = MANAGER.ast_from_module_name('pylint.lint')
        pylinter = mod['PyLinter']
        expect = ['OptionsManagerMixIn', 'object', 'MessagesHandlerMixIn',
                  'ReportsHandlerMixIn', 'BaseTokenChecker', 'BaseChecker',
                  'OptionsProviderMixIn']
        self.assertListEqual([c.name for c in pylinter.ancestors()],
                             expect)
        self.assertTrue(list(Instance(pylinter).getattr('config')))
        inferred = list(Instance(pylinter).igetattr('config'))
        self.assertEqual(len(inferred), 1)
        self.assertEqual(inferred[0].root().name, 'optparse')
        self.assertEqual(inferred[0].name, 'Values')

    def test_numpy_crash(self):
        """test don't crash on numpy"""
        #a crash occured somewhere in the past, and an
        # InferenceError instead of a crash was better, but now we even infer!
        try:
            import numpy # pylint: disable=unused-variable
        except ImportError:
            self.skipTest('test skipped: numpy is not available')
        builder = AstroidBuilder()
        data = """
from numpy import multiply

multiply(1, 2, 3)
"""
        astroid = builder.string_build(data, __name__, __file__)
        callfunc = astroid.body[1].value.func
        inferred = callfunc.inferred()
        self.assertEqual(len(inferred), 1)

    @require_version('3.0')
    def test_nameconstant(self):
        # used to fail for Python 3.4
        builder = AstroidBuilder()
        astroid = builder.string_build("def test(x=True): pass")
        default = astroid.body[0].args.args[0]
        self.assertEqual(default.name, 'x')
        self.assertEqual(next(default.infer()).value, True)

    @require_version('2.7')
    def test_with_infer_assignnames(self):
        builder = AstroidBuilder()
        data = """
with open('a.txt') as stream, open('b.txt'):
    stream.read()
"""
        astroid = builder.string_build(data, __name__, __file__)
        # Used to crash due to the fact that the second
        # context manager didn't use an assignment name.
        list(astroid.nodes_of_class(nodes.Call))[-1].inferred()

    def test_recursion_regression_issue25(self):
        builder = AstroidBuilder()
        data = """
import recursion as base

_real_Base = base.Base

class Derived(_real_Base):
    pass

def run():
    base.Base = Derived
"""
        astroid = builder.string_build(data, __name__, __file__)
        # Used to crash in _is_metaclass, due to wrong
        # ancestors chain
        classes = astroid.nodes_of_class(nodes.ClassDef)
        for klass in classes:
            # triggers the _is_metaclass call
            klass.type # pylint: disable=pointless-statement

    def test_decorator_callchain_issue42(self):
        builder = AstroidBuilder()
        data = """

def test():
    def factory(func):
        def newfunc():
            func()
        return newfunc
    return factory

@test()
def crash():
    pass
"""
        astroid = builder.string_build(data, __name__, __file__)
        self.assertEqual(astroid['crash'].type, 'function')

    def test_filter_stmts_scoping(self):
        builder = AstroidBuilder()
        data = """
def test():
    compiler = int()
    class B(compiler.__class__):
        pass
    compiler = B()
    return compiler
"""
        astroid = builder.string_build(data, __name__, __file__)
        test = astroid['test']
        result = next(test.infer_call_result(astroid))
        self.assertIsInstance(result, Instance)
        base = next(result._proxied.bases[0].infer())
        self.assertEqual(base.name, 'int')

    def test_ancestors_patching_class_recursion(self):
        node = AstroidBuilder().string_build(textwrap.dedent("""
        import string
        Template = string.Template

        class A(Template):
            pass

        class B(A):
            pass

        def test(x=False):
            if x:
                string.Template = A
            else:
                string.Template = B
        """))
        klass = node['A']
        ancestors = list(klass.ancestors())
        self.assertEqual(ancestors[0].qname(), 'string.Template')

    def test_ancestors_yes_in_bases(self):
        # Test for issue https://bitbucket.org/logilab/astroid/issue/84
        # This used to crash astroid with a TypeError, because an Uninferable
        # node was present in the bases
        node = extract_node("""
        def with_metaclass(meta, *bases):
            class metaclass(meta):
                def __new__(cls, name, this_bases, d):
                    return meta(name, bases, d)
        return type.__new__(metaclass, 'temporary_class', (), {})

        import lala

        class A(with_metaclass(object, lala.lala)): #@
            pass
        """)
        ancestors = list(node.ancestors())
        if six.PY3:
            self.assertEqual(len(ancestors), 1)
            self.assertEqual(ancestors[0].qname(),
                             "{}.object".format(BUILTINS))
        else:
            self.assertEqual(len(ancestors), 0)

    def test_ancestors_missing_from_function(self):
        # Test for https://www.logilab.org/ticket/122793
        node = extract_node('''
        def gen(): yield
        GEN = gen()
        next(GEN)
        ''')
        self.assertRaises(exceptions.InferenceError, next, node.infer())


class Whatever(object):
    a = property(lambda x: x, lambda x: x)

if __name__ == '__main__':
    unittest.main()<|MERGE_RESOLUTION|>--- conflicted
+++ resolved
@@ -25,12 +25,8 @@
 from astroid.builder import AstroidBuilder
 from astroid import exceptions
 from astroid.manager import AstroidManager
-<<<<<<< HEAD
+from astroid import raw_building
 from astroid.test_utils import require_version, extract_node, bootstrap
-=======
-from astroid import raw_building
-from astroid.test_utils import require_version, extract_node
->>>>>>> 5be9801a
 from astroid.tests import resources
 from astroid import transforms
 
