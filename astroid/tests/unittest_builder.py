# copyright 2003-2013 LOGILAB S.A. (Paris, FRANCE), all rights reserved.
# contact http://www.logilab.fr/ -- mailto:contact@logilab.fr
#
# This file is part of astroid.
#
# astroid is free software: you can redistribute it and/or modify it
# under the terms of the GNU Lesser General Public License as published by the
# Free Software Foundation, either version 2.1 of the License, or (at your
# option) any later version.
#
# astroid is distributed in the hope that it will be useful, but
# WITHOUT ANY WARRANTY; without even the implied warranty of MERCHANTABILITY or
# FITNESS FOR A PARTICULAR PURPOSE.  See the GNU Lesser General Public License
# for more details.
#
# You should have received a copy of the GNU Lesser General Public License along
# with astroid. If not, see <http://www.gnu.org/licenses/>.
"""tests for the astroid builder and rebuilder module"""

import os
import sys
import unittest

import six

from astroid import bases
from astroid import builder
from astroid import exceptions
from astroid import manager
from astroid import nodes
from astroid import test_utils
from astroid.tests import resources

MANAGER = manager.AstroidManager()
BUILTINS = six.moves.builtins.__name__


class FromToLineNoTest(unittest.TestCase):

    def setUp(self):
        self.astroid = resources.build_file('data/format.py')

    def test_callfunc_lineno(self):
        stmts = self.astroid.body
        # on line 4:
        #    function('aeozrijz\
        #    earzer', hop)
        discard = stmts[0]
        self.assertIsInstance(discard, nodes.Expr)
        self.assertEqual(discard.fromlineno, 4)
        self.assertEqual(discard.tolineno, 5)
        callfunc = discard.value
        self.assertIsInstance(callfunc, nodes.Call)
        self.assertEqual(callfunc.fromlineno, 4)
        self.assertEqual(callfunc.tolineno, 5)
        name = callfunc.func
        self.assertIsInstance(name, nodes.Name)
        self.assertEqual(name.fromlineno, 4)
        self.assertEqual(name.tolineno, 4)
        strarg = callfunc.args[0]
        self.assertIsInstance(strarg, nodes.Const)
        if hasattr(sys, 'pypy_version_info'):
            lineno = 4
        else:
            lineno = 5 # no way for this one in CPython (is 4 actually)
        self.assertEqual(strarg.fromlineno, lineno)
        self.assertEqual(strarg.tolineno, lineno)
        namearg = callfunc.args[1]
        self.assertIsInstance(namearg, nodes.Name)
        self.assertEqual(namearg.fromlineno, 5)
        self.assertEqual(namearg.tolineno, 5)
        # on line 10:
        #    fonction(1,
        #             2,
        #             3,
        #             4)
        discard = stmts[2]
        self.assertIsInstance(discard, nodes.Expr)
        self.assertEqual(discard.fromlineno, 10)
        self.assertEqual(discard.tolineno, 13)
        callfunc = discard.value
        self.assertIsInstance(callfunc, nodes.Call)
        self.assertEqual(callfunc.fromlineno, 10)
        self.assertEqual(callfunc.tolineno, 13)
        name = callfunc.func
        self.assertIsInstance(name, nodes.Name)
        self.assertEqual(name.fromlineno, 10)
        self.assertEqual(name.tolineno, 10)
        for i, arg in enumerate(callfunc.args):
            self.assertIsInstance(arg, nodes.Const)
            self.assertEqual(arg.fromlineno, 10+i)
            self.assertEqual(arg.tolineno, 10+i)

    def test_function_lineno(self):
        stmts = self.astroid.body
        # on line 15:
        #    def definition(a,
        #                   b,
        #                   c):
        #        return a + b + c
        function = stmts[3]
        self.assertIsInstance(function, nodes.FunctionDef)
        self.assertEqual(function.fromlineno, 15)
        self.assertEqual(function.tolineno, 18)
        return_ = function.body[0]
        self.assertIsInstance(return_, nodes.Return)
        self.assertEqual(return_.fromlineno, 18)
        self.assertEqual(return_.tolineno, 18)
        if sys.version_info < (3, 0):
            self.assertEqual(function.blockstart_tolineno, 17)
        else:
            self.skipTest('FIXME  http://bugs.python.org/issue10445 '
                          '(no line number on function args)')

    def test_decorated_function_lineno(self):
        astroid = builder.parse('''
            @decorator
            def function(
                arg):
                print (arg)
            ''', __name__)
        function = astroid['function']
        self.assertEqual(function.fromlineno, 3) # XXX discussable, but that's what is expected by pylint right now
        self.assertEqual(function.tolineno, 5)
        self.assertEqual(function.decorators.fromlineno, 2)
        self.assertEqual(function.decorators.tolineno, 2)
        if sys.version_info < (3, 0):
            self.assertEqual(function.blockstart_tolineno, 4)
        else:
            self.skipTest('FIXME  http://bugs.python.org/issue10445 '
                          '(no line number on function args)')


    def test_class_lineno(self):
        stmts = self.astroid.body
        # on line 20:
        #    class debile(dict,
        #                 object):
        #       pass
        class_ = stmts[4]
        self.assertIsInstance(class_, nodes.ClassDef)
        self.assertEqual(class_.fromlineno, 20)
        self.assertEqual(class_.tolineno, 22)
        self.assertEqual(class_.blockstart_tolineno, 21)
        pass_ = class_.body[0]
        self.assertIsInstance(pass_, nodes.Pass)
        self.assertEqual(pass_.fromlineno, 22)
        self.assertEqual(pass_.tolineno, 22)

    def test_if_lineno(self):
        stmts = self.astroid.body
        # on line 20:
        #    if aaaa: pass
        #    else:
        #        aaaa,bbbb = 1,2
        #        aaaa,bbbb = bbbb,aaaa
        if_ = stmts[5]
        self.assertIsInstance(if_, nodes.If)
        self.assertEqual(if_.fromlineno, 24)
        self.assertEqual(if_.tolineno, 27)
        self.assertEqual(if_.blockstart_tolineno, 24)
        self.assertEqual(if_.orelse[0].fromlineno, 26)
        self.assertEqual(if_.orelse[1].tolineno, 27)

    def test_for_while_lineno(self):
        for code in ('''
            for a in range(4):
              print (a)
              break
            else:
              print ("bouh")
            ''', '''
            while a:
              print (a)
              break
            else:
              print ("bouh")
            '''):
            astroid = builder.parse(code, __name__)
            stmt = astroid.body[0]
            self.assertEqual(stmt.fromlineno, 2)
            self.assertEqual(stmt.tolineno, 6)
            self.assertEqual(stmt.blockstart_tolineno, 2)
            self.assertEqual(stmt.orelse[0].fromlineno, 6) # XXX
            self.assertEqual(stmt.orelse[0].tolineno, 6)

    def test_try_except_lineno(self):
        astroid = builder.parse('''
            try:
              print (a)
            except:
              pass
            else:
              print ("bouh")
            ''', __name__)
        try_ = astroid.body[0]
        self.assertEqual(try_.fromlineno, 2)
        self.assertEqual(try_.tolineno, 7)
        self.assertEqual(try_.blockstart_tolineno, 2)
        self.assertEqual(try_.orelse[0].fromlineno, 7) # XXX
        self.assertEqual(try_.orelse[0].tolineno, 7)
        hdlr = try_.handlers[0]
        self.assertEqual(hdlr.fromlineno, 4)
        self.assertEqual(hdlr.tolineno, 5)
        self.assertEqual(hdlr.blockstart_tolineno, 4)


    def test_try_finally_lineno(self):
        astroid = builder.parse('''
            try:
              print (a)
            finally:
              print ("bouh")
            ''', __name__)
        try_ = astroid.body[0]
        self.assertEqual(try_.fromlineno, 2)
        self.assertEqual(try_.tolineno, 5)
        self.assertEqual(try_.blockstart_tolineno, 2)
        self.assertEqual(try_.finalbody[0].fromlineno, 5) # XXX
        self.assertEqual(try_.finalbody[0].tolineno, 5)


    def test_try_finally_25_lineno(self):
        astroid = builder.parse('''
            try:
              print (a)
            except:
              pass
            finally:
              print ("bouh")
            ''', __name__)
        try_ = astroid.body[0]
        self.assertEqual(try_.fromlineno, 2)
        self.assertEqual(try_.tolineno, 7)
        self.assertEqual(try_.blockstart_tolineno, 2)
        self.assertEqual(try_.finalbody[0].fromlineno, 7) # XXX
        self.assertEqual(try_.finalbody[0].tolineno, 7)


    def test_with_lineno(self):
        astroid = builder.parse('''
            from __future__ import with_statement
            with file("/tmp/pouet") as f:
                print (f)
            ''', __name__)
        with_ = astroid.body[1]
        self.assertEqual(with_.fromlineno, 3)
        self.assertEqual(with_.tolineno, 4)
        self.assertEqual(with_.blockstart_tolineno, 3)


class BuilderTest(unittest.TestCase):

    def setUp(self):
        self.builder = builder.AstroidBuilder()

    def test_data_build_null_bytes(self):
        with self.assertRaises(exceptions.AstroidBuildingException):
            self.builder.string_build('\x00')

    def test_data_build_invalid_x_escape(self):
        with self.assertRaises(exceptions.AstroidBuildingException):
            self.builder.string_build('"\\x1"')

    def test_missing_newline(self):
        """check that a file with no trailing new line is parseable"""
        resources.build_file('data/noendingnewline.py')

    def test_missing_file(self):
        with self.assertRaises(exceptions.AstroidBuildingException):
            resources.build_file('data/inexistant.py')

    def test_inspect_build0(self):
        """test astroid tree build from a living object"""
        builtin_ast = MANAGER.ast_from_module_name(BUILTINS)
        if six.PY2:
            fclass = builtin_ast['file']
            self.assertIn('name', fclass)
            self.assertIn('mode', fclass)
            self.assertIn('read', fclass)
            self.assertTrue(fclass.newstyle)
            self.assertTrue(fclass.pytype(), '%s.type' % BUILTINS)
            self.assertIsInstance(fclass['read'], nodes.FunctionDef)
            # check builtin function has args.args == None
            dclass = builtin_ast['dict']
            self.assertIsNone(dclass['has_key'].args.args)
        # just check type and object are there
        builtin_ast.getattr('type')
        objectastroid = builtin_ast.getattr('object')[0]
        self.assertIsInstance(objectastroid.getattr('__new__')[0], nodes.FunctionDef)
        # check open file alias
        builtin_ast.getattr('open')
        # check 'help' is there (defined dynamically by site.py)
        builtin_ast.getattr('help')
        # check property has __init__
        pclass = builtin_ast['property']
        self.assertIn('__init__', pclass)
        self.assertIsInstance(builtin_ast['None'], nodes.Const)
        self.assertIsInstance(builtin_ast['True'], nodes.Const)
        self.assertIsInstance(builtin_ast['False'], nodes.Const)
<<<<<<< HEAD
        if IS_PY3:
            self.assertIsInstance(builtin_ast['Exception'], nodes.ClassDef)
            self.assertIsInstance(builtin_ast['NotImplementedError'], nodes.ClassDef)
=======
        if six.PY3:
            self.assertIsInstance(builtin_ast['Exception'], nodes.Class)
            self.assertIsInstance(builtin_ast['NotImplementedError'], nodes.Class)
>>>>>>> da3c9aea
        else:
            self.assertIsInstance(builtin_ast['Exception'], nodes.ImportFrom)
            self.assertIsInstance(builtin_ast['NotImplementedError'], nodes.ImportFrom)

    def test_inspect_build1(self):
        time_ast = MANAGER.ast_from_module_name('time')
        self.assertTrue(time_ast)
        self.assertEqual(time_ast['time'].args.defaults, [])

    if os.name == 'java':
        test_inspect_build1 = unittest.expectedFailure(test_inspect_build1)

    def test_inspect_build2(self):
        """test astroid tree build from a living object"""
        try:
            from mx import DateTime
        except ImportError:
            self.skipTest('test skipped: mxDateTime is not available')
        else:
            dt_ast = self.builder.inspect_build(DateTime)
            dt_ast.getattr('DateTime')
            # this one is failing since DateTimeType.__module__ = 'builtins' !
            #dt_ast.getattr('DateTimeType')

    def test_inspect_build3(self):
        self.builder.inspect_build(unittest)

    @test_utils.require_version(maxver='3.0')
    def test_inspect_build_instance(self):
        """test astroid tree build from a living object"""
        import exceptions
        builtin_ast = self.builder.inspect_build(exceptions)
        fclass = builtin_ast['OSError']
        # things like OSError.strerror are now (2.5) data descriptors on the
        # class instead of entries in the __dict__ of an instance
        container = fclass
        self.assertIn('errno', container)
        self.assertIn('strerror', container)
        self.assertIn('filename', container)

    def test_inspect_build_type_object(self):
        builtin_ast = MANAGER.ast_from_module_name(BUILTINS)

        inferred = list(builtin_ast.igetattr('object'))
        self.assertEqual(len(inferred), 1)
        inferred = inferred[0]
        self.assertEqual(inferred.name, 'object')
        inferred.as_string() # no crash test

        inferred = list(builtin_ast.igetattr('type'))
        self.assertEqual(len(inferred), 1)
        inferred = inferred[0]
        self.assertEqual(inferred.name, 'type')
        inferred.as_string() # no crash test

    def test_inspect_transform_module(self):
        # ensure no cached version of the time module
        MANAGER._mod_file_cache.pop(('time', None), None)
        MANAGER.astroid_cache.pop('time', None)
        def transform_time(node):
            if node.name == 'time':
                node.transformed = True
        MANAGER.register_transform(nodes.Module, transform_time)
        try:
            time_ast = MANAGER.ast_from_module_name('time')
            self.assertTrue(getattr(time_ast, 'transformed', False))
        finally:
            MANAGER.unregister_transform(nodes.Module, transform_time)

    def test_package_name(self):
        """test base properties and method of a astroid module"""
        datap = resources.build_file('data/__init__.py', 'data')
        self.assertEqual(datap.name, 'data')
        self.assertEqual(datap.package, 1)
        datap = resources.build_file('data/__init__.py', 'data.__init__')
        self.assertEqual(datap.name, 'data')
        self.assertEqual(datap.package, 1)

    def test_yield_parent(self):
        """check if we added discard nodes as yield parent (w/ compiler)"""
        code = """
            def yiell(): #@
                yield 0
                if noe:
                    yield more
        """
        func = test_utils.extract_node(code)
        self.assertIsInstance(func, nodes.FunctionDef)
        stmt = func.body[0]
        self.assertIsInstance(stmt, nodes.Expr)
        self.assertIsInstance(stmt.value, nodes.Yield)
        self.assertIsInstance(func.body[1].body[0], nodes.Expr)
        self.assertIsInstance(func.body[1].body[0].value, nodes.Yield)

    def test_object(self):
        obj_ast = self.builder.inspect_build(object)
        self.assertIn('__setattr__', obj_ast)

    def test_newstyle_detection(self):
        data = '''
            class A:
                "old style"

            class B(A):
                "old style"

            class C(object):
                "new style"

            class D(C):
                "new style"

            __metaclass__ = type

            class E(A):
                "old style"

            class F:
                "new style"
        '''
        mod_ast = builder.parse(data, __name__)
        if six.PY3:
            self.assertTrue(mod_ast['A'].newstyle)
            self.assertTrue(mod_ast['B'].newstyle)
            self.assertTrue(mod_ast['E'].newstyle)
        else:
            self.assertFalse(mod_ast['A'].newstyle)
            self.assertFalse(mod_ast['B'].newstyle)
            self.assertFalse(mod_ast['E'].newstyle)
        self.assertTrue(mod_ast['C'].newstyle)
        self.assertTrue(mod_ast['D'].newstyle)
        self.assertTrue(mod_ast['F'].newstyle)

    def test_globals(self):
        data = '''
            CSTE = 1

            def update_global():
                global CSTE
                CSTE += 1

            def global_no_effect():
                global CSTE2
                print (CSTE)
        '''
        astroid = builder.parse(data, __name__)
        self.assertEqual(len(astroid.getattr('CSTE')), 2)
        self.assertIsInstance(astroid.getattr('CSTE')[0], nodes.AssignName)
        self.assertEqual(astroid.getattr('CSTE')[0].fromlineno, 2)
        self.assertEqual(astroid.getattr('CSTE')[1].fromlineno, 6)
        with self.assertRaises(exceptions.NotFoundError):
            astroid.getattr('CSTE2')
        with self.assertRaises(exceptions.InferenceError):
            next(astroid['global_no_effect'].ilookup('CSTE2'))

    @unittest.skipIf(os.name == 'java',
                     'This test is skipped on Jython, because the '
                     'socket object is patched later on with the '
                     'methods we are looking for. Since we do not '
                     'understand setattr in for loops yet, we skip this')
    def test_socket_build(self):
        import socket
        astroid = self.builder.module_build(socket)
        # XXX just check the first one. Actually 3 objects are inferred (look at
        # the socket module) but the last one as those attributes dynamically
        # set and astroid is missing this.
        for fclass in astroid.igetattr('socket'):
            self.assertIn('connect', fclass)
            self.assertIn('send', fclass)
            self.assertIn('close', fclass)
            break

    def test_gen_expr_var_scope(self):
        data = 'l = list(n for n in range(10))\n'
        astroid = builder.parse(data, __name__)
        # n unavailable outside gen expr scope
        self.assertNotIn('n', astroid)
        # test n is inferable anyway
        n = test_utils.get_name_node(astroid, 'n')
        self.assertIsNot(n.scope(), astroid)
        self.assertEqual([i.__class__ for i in n.infer()],
                         [bases.YES.__class__])

    def test_no_future_imports(self):
        mod = builder.parse("import sys")
        self.assertEqual(set(), mod.future_imports)

    def test_future_imports(self):
        mod = builder.parse("from __future__ import print_function")
        self.assertEqual(set(['print_function']), mod.future_imports)

    def test_two_future_imports(self):
        mod = builder.parse("""
            from __future__ import print_function
            from __future__ import absolute_import
            """)
        self.assertEqual(set(['print_function', 'absolute_import']), mod.future_imports)

    def test_inferred_build(self):
        code = '''
            class A: pass
            A.type = "class"

            def A_assign_type(self):
                print (self)
            A.assign_type = A_assign_type
            '''
        astroid = builder.parse(code)
        lclass = list(astroid.igetattr('A'))
        self.assertEqual(len(lclass), 1)
        lclass = lclass[0]
        self.assertIn('assign_type', lclass.locals)
        self.assertIn('type', lclass.locals)

    def test_augassign_attr(self):
        builder.parse("""
            class Counter:
                v = 0
                def inc(self):
                    self.v += 1
            """, __name__)
        # TODO: Check self.v += 1 generate AugAssign(AssAttr(...)),
        # not AugAssign(GetAttr(AssName...))

    def test_inferred_dont_pollute(self):
        code = '''
            def func(a=None):
                a.custom_attr = 0
            def func2(a={}):
                a.custom_attr = 0
            '''
        builder.parse(code)
        nonetype = nodes.const_factory(None)
        self.assertNotIn('custom_attr', nonetype.locals)
        self.assertNotIn('custom_attr', nonetype.instance_attrs)
        nonetype = nodes.const_factory({})
        self.assertNotIn('custom_attr', nonetype.locals)
        self.assertNotIn('custom_attr', nonetype.instance_attrs)

    def test_asstuple(self):
        code = 'a, b = range(2)'
        astroid = builder.parse(code)
        self.assertIn('b', astroid.locals)
        code = '''
            def visit_if(self, node):
                node.test, body = node.tests[0]
            '''
        astroid = builder.parse(code)
        self.assertIn('body', astroid['visit_if'].locals)

    def test_build_constants(self):
        '''test expected values of constants after rebuilding'''
        code = '''
            def func():
                return None
                return
                return 'None'
            '''
        astroid = builder.parse(code)
        none, nothing, chain = [ret.value for ret in astroid.body[0].body]
        self.assertIsInstance(none, nodes.Const)
        self.assertIsNone(none.value)
        self.assertIsNone(nothing)
        self.assertIsInstance(chain, nodes.Const)
        self.assertEqual(chain.value, 'None')

    def test_lgc_classproperty(self):
        '''test expected values of constants after rebuilding'''
        code = '''
            from logilab.common.decorators import classproperty

            class A(object):
                @classproperty
                def hop(cls): #@
                    return None
            '''
        method = test_utils.extract_node(code)
        self.assertEqual('classmethod', method.type)

    def test_not_implemented(self):
        node = test_utils.extract_node('''
        NotImplemented #@
        ''')
        inferred = next(node.infer())
        self.assertIsInstance(inferred, nodes.Const)
        self.assertEqual(inferred.value, NotImplemented)


class FileBuildTest(unittest.TestCase):
    def setUp(self):
        self.module = resources.build_file('data/module.py', 'data.module')

    def test_module_base_props(self):
        """test base properties and method of a astroid module"""
        module = self.module
        self.assertEqual(module.name, 'data.module')
        self.assertEqual(module.doc, "test module for astroid\n")
        self.assertEqual(module.fromlineno, 0)
        self.assertIsNone(module.parent)
        self.assertEqual(module.frame(), module)
        self.assertEqual(module.root(), module)
        self.assertEqual(module.file, os.path.abspath(resources.find('data/module.py')))
        self.assertEqual(module.pure_python, 1)
        self.assertEqual(module.package, 0)
        self.assertFalse(module.is_statement)
        self.assertEqual(module.statement(), module)
        self.assertEqual(module.statement(), module)

    def test_module_locals(self):
        """test the 'locals' dictionary of a astroid module"""
        module = self.module
        _locals = module.locals
        self.assertIs(_locals, module.globals)
        keys = sorted(_locals.keys())
        should = ['MY_DICT', 'YO', 'YOUPI',
                  '__revision__', 'global_access', 'modutils', 'four_args',
                  'os', 'redirect', 'pb']
        should.sort()
        self.assertEqual(keys, sorted(should))

    def test_function_base_props(self):
        """test base properties and method of a astroid function"""
        module = self.module
        function = module['global_access']
        self.assertEqual(function.name, 'global_access')
        self.assertEqual(function.doc, 'function test')
        self.assertEqual(function.fromlineno, 11)
        self.assertTrue(function.parent)
        self.assertEqual(function.frame(), function)
        self.assertEqual(function.parent.frame(), module)
        self.assertEqual(function.root(), module)
        self.assertEqual([n.name for n in function.args.args], ['key', 'val'])
        self.assertEqual(function.type, 'function')

    def test_function_locals(self):
        """test the 'locals' dictionary of a astroid function"""
        _locals = self.module['global_access'].locals
        self.assertEqual(len(_locals), 4)
        keys = sorted(_locals.keys())
        self.assertEqual(keys, ['i', 'key', 'local', 'val'])

    def test_class_base_props(self):
        """test base properties and method of a astroid class"""
        module = self.module
        klass = module['YO']
        self.assertEqual(klass.name, 'YO')
        self.assertEqual(klass.doc, 'hehe')
        self.assertEqual(klass.fromlineno, 25)
        self.assertTrue(klass.parent)
        self.assertEqual(klass.frame(), klass)
        self.assertEqual(klass.parent.frame(), module)
        self.assertEqual(klass.root(), module)
        self.assertEqual(klass.basenames, [])
        if six.PY3:
            self.assertTrue(klass.newstyle)
        else:
            self.assertFalse(klass.newstyle)

    def test_class_locals(self):
        """test the 'locals' dictionary of a astroid class"""
        module = self.module
        klass1 = module['YO']
        locals1 = klass1.locals
        keys = sorted(locals1.keys())
        self.assertEqual(keys, ['__init__', 'a'])
        klass2 = module['YOUPI']
        locals2 = klass2.locals
        keys = locals2.keys()
        self.assertEqual(sorted(keys),
                         ['__init__', 'class_attr', 'class_method',
                          'method', 'static_method'])

    def test_class_instance_attrs(self):
        module = self.module
        klass1 = module['YO']
        klass2 = module['YOUPI']
        self.assertEqual(list(klass1.instance_attrs.keys()), ['yo'])
        self.assertEqual(list(klass2.instance_attrs.keys()), ['member'])

    def test_class_basenames(self):
        module = self.module
        klass1 = module['YO']
        klass2 = module['YOUPI']
        self.assertEqual(klass1.basenames, [])
        self.assertEqual(klass2.basenames, ['YO'])

    def test_method_base_props(self):
        """test base properties and method of a astroid method"""
        klass2 = self.module['YOUPI']
        # "normal" method
        method = klass2['method']
        self.assertEqual(method.name, 'method')
        self.assertEqual([n.name for n in method.args.args], ['self'])
        self.assertEqual(method.doc, 'method test')
        self.assertEqual(method.fromlineno, 47)
        self.assertEqual(method.type, 'method')
        # class method
        method = klass2['class_method']
        self.assertEqual([n.name for n in method.args.args], ['cls'])
        self.assertEqual(method.type, 'classmethod')
        # static method
        method = klass2['static_method']
        self.assertEqual(method.args.args, [])
        self.assertEqual(method.type, 'staticmethod')

    def test_method_locals(self):
        """test the 'locals' dictionary of a astroid method"""
        method = self.module['YOUPI']['method']
        _locals = method.locals
        keys = sorted(_locals)
        if sys.version_info < (3, 0):
            self.assertEqual(len(_locals), 5)
            self.assertEqual(keys, ['a', 'autre', 'b', 'local', 'self'])
        else:# ListComp variables are no more accessible outside
            self.assertEqual(len(_locals), 3)
            self.assertEqual(keys, ['autre', 'local', 'self'])


class ModuleBuildTest(resources.SysPathSetup, FileBuildTest):

    def setUp(self):
        super(ModuleBuildTest, self).setUp()
        abuilder = builder.AstroidBuilder()
        try:
            import data.module
        except ImportError:
            # Make pylint happy.
            self.skipTest('Unable to load data.module')
        else:
            self.module = abuilder.module_build(data.module, 'data.module')

@unittest.skipIf(six.PY3, "guess_encoding not used on Python 3")
class TestGuessEncoding(unittest.TestCase):
    def setUp(self):
        self.guess_encoding = builder._guess_encoding

    def testEmacs(self):
        e = self.guess_encoding('# -*- coding: UTF-8  -*-')
        self.assertEqual(e, 'UTF-8')
        e = self.guess_encoding('# -*- coding:UTF-8 -*-')
        self.assertEqual(e, 'UTF-8')
        e = self.guess_encoding('''
        ### -*- coding: ISO-8859-1  -*-
        ''')
        self.assertEqual(e, 'ISO-8859-1')
        e = self.guess_encoding('''

        ### -*- coding: ISO-8859-1  -*-
        ''')
        self.assertIsNone(e)

    def testVim(self):
        e = self.guess_encoding('# vim:fileencoding=UTF-8')
        self.assertEqual(e, 'UTF-8')
        e = self.guess_encoding('''
        ### vim:fileencoding=ISO-8859-1
        ''')
        self.assertEqual(e, 'ISO-8859-1')
        e = self.guess_encoding('''

        ### vim:fileencoding= ISO-8859-1
        ''')
        self.assertIsNone(e)

    def test_wrong_coding(self):
        # setting "coding" varaible
        e = self.guess_encoding("coding = UTF-8")
        self.assertIsNone(e)
        # setting a dictionnary entry
        e = self.guess_encoding("coding:UTF-8")
        self.assertIsNone(e)
        # setting an arguement
        e = self.guess_encoding("def do_something(a_word_with_coding=None):")
        self.assertIsNone(e)

    def testUTF8(self):
        e = self.guess_encoding('\xef\xbb\xbf any UTF-8 data')
        self.assertEqual(e, 'UTF-8')
        e = self.guess_encoding(' any UTF-8 data \xef\xbb\xbf')
        self.assertIsNone(e)


if __name__ == '__main__':
    unittest.main()<|MERGE_RESOLUTION|>--- conflicted
+++ resolved
@@ -298,15 +298,9 @@
         self.assertIsInstance(builtin_ast['None'], nodes.Const)
         self.assertIsInstance(builtin_ast['True'], nodes.Const)
         self.assertIsInstance(builtin_ast['False'], nodes.Const)
-<<<<<<< HEAD
-        if IS_PY3:
+        if six.PY3:
             self.assertIsInstance(builtin_ast['Exception'], nodes.ClassDef)
             self.assertIsInstance(builtin_ast['NotImplementedError'], nodes.ClassDef)
-=======
-        if six.PY3:
-            self.assertIsInstance(builtin_ast['Exception'], nodes.Class)
-            self.assertIsInstance(builtin_ast['NotImplementedError'], nodes.Class)
->>>>>>> da3c9aea
         else:
             self.assertIsInstance(builtin_ast['Exception'], nodes.ImportFrom)
             self.assertIsInstance(builtin_ast['NotImplementedError'], nodes.ImportFrom)
