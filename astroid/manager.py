--- conflicted
+++ resolved
@@ -218,15 +218,7 @@
         self.astroid_cache.setdefault(module.name, module)
 
     def clear_cache(self):
-        # XXX clear transforms
-<<<<<<< HEAD
         self.astroid_cache.clear()
-=======
-        self.astroid_cache.clear()
-        # force bootstrap again, else we may ends up with cache inconsistency
-        # between the manager and CONST_PROXY, making
-        # unittest_lookup.LookupTC.test_builtin_lookup fail depending on the
-        # test order
         from astroid import raw_building
-        self.astroid_cache[six.moves.builtins.__name__] = raw_building.builtins_ast
->>>>>>> 5be9801a
+        # self.astroid_cache[six.moves.builtins.__name__] = raw_building.ast_from_builtins()
+        self.astroid_cache[six.moves.builtins.__name__] = raw_building.builtins_ast