--- conflicted
+++ resolved
@@ -63,11 +63,7 @@
 from astroid.node_classes import are_exclusive, unpack_infer
 from astroid.scoped_nodes import builtin_lookup
 from astroid.builder import parse
-<<<<<<< HEAD
-from astroid.util import Uninferable
-=======
 from astroid.util import Uninferable, YES
->>>>>>> 8a574ba4
 
 # make a manager instance (borg) accessible from astroid package
 from astroid.manager import AstroidManager
